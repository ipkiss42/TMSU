--- conflicted
+++ resolved
@@ -844,18 +844,14 @@
 	var valueNames []string
 	if lastPathElement[0] != '=' {
 		expression := pathToExpression(path[:len(path)-1])
-<<<<<<< HEAD
 		files, err := vfs.store.FilesForQuery(tx, expression, "", false, false, "name")
-=======
-		files2, err := vfs.store.FilesForQuery(tx, expression, "", false, false, "name")
->>>>>>> d08ccad1
 		if err != nil {
 			log.Fatalf("could not query files: %v", err)
 		}
 
 		tagName := unescape(lastPathElement)
 
-		valueNames, err = vfs.tagValueNamesForFiles(tx, tagName, files2)
+		valueNames, err = vfs.tagValueNamesForFiles(tx, tagName, files)
 		if err != nil {
 			log.Fatalf("could not retrieve values for '%v': %v", tagName, err)
 		}
@@ -1112,11 +1108,7 @@
 
 			elementExpression = query.ComparisonExpression{query.TagExpression{tagName}, "==", query.ValueExpression{valueName}}
 		} else {
-<<<<<<< HEAD
-			if index+1 >= len(path) || path[index+1][0] == '=' {
-=======
 			if index+1 < len(path) && path[index+1][0] == '=' {
->>>>>>> d08ccad1
 				continue
 			}
 
